package internal

import (
	"encoding/binary"
	"errors"
	"fmt"
	"github.com/hazelcast/go-client/internal/common"
	. "github.com/hazelcast/go-client/internal/protocol"
	"net"
	"strconv"
	"sync/atomic"
	"time"
)

const BUFFER_SIZE = 8192 * 2

type Connection struct {
<<<<<<< HEAD
	pending                chan *ClientMessage
	received               chan *ClientMessage
	socket                 net.Conn
	clientMessageBuilder   *ClientMessageBuilder
	closed                 chan bool
	endpoint               *Address
	sendingError           chan int64
	status                 int32
	isOwnerConnection      bool
	lastRead               time.Time
	lastWrite              time.Time
	closedTime             time.Time
	lastHeartbeatRequested time.Time
	lastHeartbeatReceived  time.Time
	serverHazelcastVersion *string
	heartBeating           bool
	readBuffer             []byte
	connectionId           int64
}

func NewConnection(address *Address, responseChannel chan *ClientMessage, sendingError chan int64, connectionId int64) *Connection {
=======
	pending              chan *ClientMessage
	received             chan *ClientMessage
	socket               net.Conn
	clientMessageBuilder *ClientMessageBuilder
	closed               chan bool
	endpoint             *Address
	sendingError         chan int64
	status               int32
	isOwnerConnection    bool
	lastRead             time.Time
	heartBeating         bool
	readBuffer           []byte
	connectionManager    *ConnectionManager
}

func NewConnection(address *Address, responseChannel chan *ClientMessage, sendingError chan int64, connectionManager *ConnectionManager) *Connection {
>>>>>>> 6ef153c6
	connection := Connection{pending: make(chan *ClientMessage, 1),
		received:             make(chan *ClientMessage, 0),
		closed:               make(chan bool, 0),
		clientMessageBuilder: &ClientMessageBuilder{responseChannel: responseChannel, incompleteMessages: make(map[int64]*ClientMessage)}, sendingError: sendingError,
<<<<<<< HEAD
		heartBeating: true,
		readBuffer:   make([]byte, 0),
		connectionId: connectionId,
=======
		heartBeating:      true,
		readBuffer:        make([]byte, 0),
		connectionManager: connectionManager,
		endpoint:          address,
>>>>>>> 6ef153c6
	}
	socket, err := net.Dial("tcp", address.Host()+":"+strconv.Itoa(address.Port()))
	if err != nil {
<<<<<<< HEAD
		connection.Close()
=======
>>>>>>> 6ef153c6
		return nil
	} else {
		connection.socket = socket
	}
	connection.lastRead = time.Now()
	socket.Write([]byte("CB2"))
	go connection.writePool()
	go connection.read()
	return &connection
}
func (connection *Connection) IsConnected() bool {
	return connection.socket != nil && connection.socket.RemoteAddr() != nil
}
func (connection *Connection) IsAlive() bool {
	return connection.status == 0
}
func (connection *Connection) writePool() {
	//Writer process
	for {
		select {
		case request := <-connection.pending:
			err := connection.write(request)
			if err != nil {
				connection.sendingError <- request.CorrelationId()
			}
			connection.lastWrite = time.Now()
		case <-connection.closed:
			connection.Close()
			return
		}
	}
}

func (connection *Connection) Send(clientMessage *ClientMessage) error {
	select {
	case connection.pending <- clientMessage:
		return nil
	case <-connection.closed:
		return errors.New("Connection Closed.")
	}
}

func (connection *Connection) write(clientMessage *ClientMessage) error {
	remainingLen := len(clientMessage.Buffer)
	writeIndex := 0
	for remainingLen > 0 {
		writtenLen, err := connection.socket.Write(clientMessage.Buffer[writeIndex:])
		if err != nil {
			return err
		} else {
			remainingLen -= writtenLen
			writeIndex += writtenLen
		}
	}

	return nil
}
func (connection *Connection) read() {
	buf := make([]byte, BUFFER_SIZE)
	for {
		n, err := connection.socket.Read(buf)
		connection.readBuffer = append(connection.readBuffer, buf[:n]...)
		if err != nil {
			connection.Close()
			return
		}
		if n == 0 {
			continue
		}
		connection.receiveMessage()
	}
}
func (connection *Connection) receiveMessage() {
	connection.lastRead = time.Now()
	for len(connection.readBuffer) > common.INT_SIZE_IN_BYTES {
		frameLength := binary.LittleEndian.Uint32(connection.readBuffer[0:4])
		if frameLength > uint32(len(connection.readBuffer)) {
			return
		}
		resp := NewClientMessage(connection.readBuffer[:frameLength], 0)
		connection.readBuffer = connection.readBuffer[frameLength:]
		connection.clientMessageBuilder.OnMessage(resp)
	}
}
func (connection *Connection) Close() {
	//TODO :: Should the status be 1 for alive and 0 when closed ?
	if !atomic.CompareAndSwapInt32(&connection.status, 0, 1) {
		return
	}
	close(connection.closed)
<<<<<<< HEAD
	connection.closedTime = time.Now()
}

func (connection *Connection) String() string {
	return fmt.Sprintf("ClientConnection{"+
		"isAlive=%t"+
		", connectionId=%d"+
		", endpoint=%s:%d"+
		", lastReadTime=%s"+
		", lastWriteTime=%s"+
		", closedTime=%s"+
		", lastHeartbeatRequested=%s"+
		", lastHeartbeatReceived=%s"+
		", connected server version=%s", connection.IsAlive(), connection.connectionId, connection.endpoint.Host(), connection.endpoint.Port(),
		connection.lastRead.String(), connection.lastWrite.String(), connection.closedTime.String(), connection.lastHeartbeatRequested.String(),
		connection.lastHeartbeatReceived.String(), *connection.serverHazelcastVersion)

=======
	connection.connectionManager.connectionClosed(connection, "socket explicitly closed")
>>>>>>> 6ef153c6
}<|MERGE_RESOLUTION|>--- conflicted
+++ resolved
@@ -15,7 +15,6 @@
 const BUFFER_SIZE = 8192 * 2
 
 type Connection struct {
-<<<<<<< HEAD
 	pending                chan *ClientMessage
 	received               chan *ClientMessage
 	socket                 net.Conn
@@ -34,48 +33,22 @@
 	heartBeating           bool
 	readBuffer             []byte
 	connectionId           int64
+	connectionManager      *ConnectionManager
 }
 
-func NewConnection(address *Address, responseChannel chan *ClientMessage, sendingError chan int64, connectionId int64) *Connection {
-=======
-	pending              chan *ClientMessage
-	received             chan *ClientMessage
-	socket               net.Conn
-	clientMessageBuilder *ClientMessageBuilder
-	closed               chan bool
-	endpoint             *Address
-	sendingError         chan int64
-	status               int32
-	isOwnerConnection    bool
-	lastRead             time.Time
-	heartBeating         bool
-	readBuffer           []byte
-	connectionManager    *ConnectionManager
-}
-
-func NewConnection(address *Address, responseChannel chan *ClientMessage, sendingError chan int64, connectionManager *ConnectionManager) *Connection {
->>>>>>> 6ef153c6
+func NewConnection(address *Address, responseChannel chan *ClientMessage, sendingError chan int64, connectionId int64, connectionManager *ConnectionManager) *Connection {
 	connection := Connection{pending: make(chan *ClientMessage, 1),
 		received:             make(chan *ClientMessage, 0),
 		closed:               make(chan bool, 0),
 		clientMessageBuilder: &ClientMessageBuilder{responseChannel: responseChannel, incompleteMessages: make(map[int64]*ClientMessage)}, sendingError: sendingError,
-<<<<<<< HEAD
-		heartBeating: true,
-		readBuffer:   make([]byte, 0),
-		connectionId: connectionId,
-=======
 		heartBeating:      true,
 		readBuffer:        make([]byte, 0),
+		connectionId:      connectionId,
 		connectionManager: connectionManager,
 		endpoint:          address,
->>>>>>> 6ef153c6
 	}
 	socket, err := net.Dial("tcp", address.Host()+":"+strconv.Itoa(address.Port()))
 	if err != nil {
-<<<<<<< HEAD
-		connection.Close()
-=======
->>>>>>> 6ef153c6
 		return nil
 	} else {
 		connection.socket = socket
@@ -166,8 +139,8 @@
 		return
 	}
 	close(connection.closed)
-<<<<<<< HEAD
 	connection.closedTime = time.Now()
+	connection.connectionManager.connectionClosed(connection, "socket explicitly closed")
 }
 
 func (connection *Connection) String() string {
@@ -183,8 +156,4 @@
 		", connected server version=%s", connection.IsAlive(), connection.connectionId, connection.endpoint.Host(), connection.endpoint.Port(),
 		connection.lastRead.String(), connection.lastWrite.String(), connection.closedTime.String(), connection.lastHeartbeatRequested.String(),
 		connection.lastHeartbeatReceived.String(), *connection.serverHazelcastVersion)
-
-=======
-	connection.connectionManager.connectionClosed(connection, "socket explicitly closed")
->>>>>>> 6ef153c6
 }