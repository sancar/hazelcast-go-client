package internal

import (
	"github.com/hazelcast/go-client/core"
	"github.com/hazelcast/go-client/internal/common"
	. "github.com/hazelcast/go-client/internal/protocol"
	"strconv"
	"sync"
	"sync/atomic"
)

type ConnectionManager struct {
	client              *HazelcastClient
	connections         map[string]*Connection
	ownerAddress        *Address
	lock                sync.RWMutex
	connectionListeners atomic.Value
	mu                  sync.Mutex
}

func NewConnectionManager(client *HazelcastClient) *ConnectionManager {
	cm := ConnectionManager{client: client,
		connections: make(map[string]*Connection),
	}
	cm.connectionListeners.Store(make([]connectionListener, 0)) //Initialize
	return &cm
}
<<<<<<< HEAD
func (connectionManager *ConnectionManager) GetOrConnect(address *Address) (chan *Connection, chan error) {
=======
func (connectionManager *ConnectionManager) AddListener(listener connectionListener) {
	connectionManager.mu.Lock()
	defer connectionManager.mu.Unlock()
	if listener != nil {
		listeners := connectionManager.connectionListeners.Load().([]connectionListener)
		size := len(listeners) + 1
		copyListeners := make([]connectionListener, size)
		for index, listener := range listeners {
			copyListeners[index] = listener
		}
		copyListeners[size-1] = listener
		connectionManager.connectionListeners.Store(copyListeners)
	}
}

func (connectionManager *ConnectionManager) connectionClosed(connection *Connection, cause string) {
	//If connection was authenticated fire event
	if connection.endpoint != nil {
		connectionManager.lock.Lock()
		delete(connectionManager.connections, connection.endpoint.Host()+":"+strconv.Itoa(connection.endpoint.Port()))
		listeners := connectionManager.connectionListeners.Load().([]connectionListener)
		connectionManager.lock.Unlock()
		for _, listener := range listeners {
			if _, ok := listener.(connectionListener); ok {
				listener.(connectionListener).onConnectionClosed(connection)
			}
		}
	} else {
		//Clean up unauthenticated connection
		//TODO::Send the cause as well
		connectionManager.client.InvocationService.cleanupConnection(connection)
	}
}
func (connectionManager *ConnectionManager) GetConnection(address *Address) chan *Connection {
>>>>>>> eca41e56
	//TODO:: this is the default address : 127.0.0.1 9701 , add this to config as a default value
	if address == nil {
		address = NewAddress()
	}
	ch := make(chan *Connection, 0)
	err := make(chan error, 1)
	go func() {
		connectionManager.lock.RLock()
		//defer connectionManager.lock.RUnlock()
		if conn, found := connectionManager.connections[address.Host()+":"+strconv.Itoa(address.Port())]; found {
			ch <- conn
			connectionManager.lock.RUnlock()
			return
		}
		connectionManager.lock.RUnlock()
		//Open new connection
		err <- connectionManager.openNewConnection(address, ch)
	}()
	return ch, err
}
func (connectionManager *ConnectionManager) ConnectionCount() int32 {
	connectionManager.lock.RLock()
	defer connectionManager.lock.RUnlock()
	return int32(len(connectionManager.connections))
}
func (connectionManager *ConnectionManager) openNewConnection(address *Address, resp chan *Connection) error {
	connectionManager.lock.Lock()
	defer connectionManager.lock.Unlock()
	invocationService := connectionManager.client.InvocationService
	con := NewConnection(address, invocationService.responseChannel, invocationService.notSentMessages, connectionManager)
	if con == nil {
		return common.NewHazelcastTargetDisconnectedError("target is disconnected", nil)
	}
	connectionManager.connections[address.Host()+":"+strconv.Itoa(address.Port())] = con
	err := connectionManager.clusterAuthenticator(con)
	if err != nil {
		return err
	}
	resp <- con
	return nil
}
func (connectionManager *ConnectionManager) clusterAuthenticator(connection *Connection) error {
	uuid := connectionManager.client.ClusterService.uuid
	ownerUuid := connectionManager.client.ClusterService.ownerUuid
	clientType := CLIENT_TYPE
	request := ClientAuthenticationEncodeRequest(
		&connectionManager.client.ClientConfig.GroupConfig.Name,
		&connectionManager.client.ClientConfig.GroupConfig.Password,
		&uuid,
		&ownerUuid,
		true,
		&clientType,
		1,
		//"3.9", //TODO::What should this be ?
	)
	result, err := connectionManager.client.InvocationService.InvokeOnConnection(request, connection).Result()
	if err != nil {
		return err
	} else {

		parameters := ClientAuthenticationDecodeResponse(result)
		if parameters.Status != 0 {
			return common.NewHazelcastAuthenticationError("authentication failed", nil)
		}
		//TODO:: Process the parameters
		connection.endpoint = parameters.Address
		connection.isOwnerConnection = true
		return nil
	}
	return nil
}
func (connectionManager *ConnectionManager) closeConnection(address core.IAddress) {
	connectionManager.lock.RLock()
	connection, found := connectionManager.connections[address.Host()+":"+strconv.Itoa(address.Port())]
	connectionManager.lock.RUnlock()
	if found {
		connection.Close()
	}
}

type connectionListener interface {
	onConnectionClosed(connection *Connection)
	onConnectionOpened(connection *Connection)
}<|MERGE_RESOLUTION|>--- conflicted
+++ resolved
@@ -25,9 +25,6 @@
 	cm.connectionListeners.Store(make([]connectionListener, 0)) //Initialize
 	return &cm
 }
-<<<<<<< HEAD
-func (connectionManager *ConnectionManager) GetOrConnect(address *Address) (chan *Connection, chan error) {
-=======
 func (connectionManager *ConnectionManager) AddListener(listener connectionListener) {
 	connectionManager.mu.Lock()
 	defer connectionManager.mu.Unlock()
@@ -61,8 +58,7 @@
 		connectionManager.client.InvocationService.cleanupConnection(connection)
 	}
 }
-func (connectionManager *ConnectionManager) GetConnection(address *Address) chan *Connection {
->>>>>>> eca41e56
+func (connectionManager *ConnectionManager) GetOrConnect(address *Address) (chan *Connection, chan error) {
 	//TODO:: this is the default address : 127.0.0.1 9701 , add this to config as a default value
 	if address == nil {
 		address = NewAddress()
