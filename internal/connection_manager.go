--- conflicted
+++ resolved
@@ -1,7 +1,6 @@
 package internal
 
 import (
-	"fmt"
 	"github.com/hazelcast/go-client/core"
 	"github.com/hazelcast/go-client/internal/common"
 	. "github.com/hazelcast/go-client/internal/protocol"
@@ -11,20 +10,13 @@
 )
 
 type ConnectionManager struct {
-<<<<<<< HEAD
-	client           *HazelcastClient
-	connections      map[string]*Connection
-	ownerAddress     *Address
-	lock             sync.RWMutex
-	nextConnectionId int64
-=======
 	client              *HazelcastClient
 	connections         map[string]*Connection
 	ownerAddress        *Address
 	lock                sync.RWMutex
+	nextConnectionId    int64
 	connectionListeners atomic.Value
 	mu                  sync.Mutex
->>>>>>> 6ef153c6
 }
 
 func NewConnectionManager(client *HazelcastClient) *ConnectionManager {
@@ -34,13 +26,10 @@
 	cm.connectionListeners.Store(make([]connectionListener, 0)) //Initialize
 	return &cm
 }
-<<<<<<< HEAD
 func (connectionManager *ConnectionManager) NextConnectionId() int64 {
 	connectionManager.nextConnectionId = atomic.AddInt64(&connectionManager.nextConnectionId, 1)
 	return connectionManager.nextConnectionId
 }
-func (connectionManager *ConnectionManager) GetConnection(address *Address) chan *Connection {
-=======
 func (connectionManager *ConnectionManager) AddListener(listener connectionListener) {
 	connectionManager.mu.Lock()
 	defer connectionManager.mu.Unlock()
@@ -75,7 +64,6 @@
 	}
 }
 func (connectionManager *ConnectionManager) GetOrConnect(address *Address) (chan *Connection, chan error) {
->>>>>>> 6ef153c6
 	//TODO:: this is the default address : 127.0.0.1 9701 , add this to config as a default value
 	if address == nil {
 		address = NewAddress()
@@ -105,12 +93,8 @@
 	connectionManager.lock.Lock()
 	defer connectionManager.lock.Unlock()
 	invocationService := connectionManager.client.InvocationService
-<<<<<<< HEAD
 	connectionId := connectionManager.NextConnectionId()
-	con := NewConnection(address, invocationService.responseChannel, invocationService.notSentMessages, connectionId)
-=======
-	con := NewConnection(address, invocationService.responseChannel, invocationService.notSentMessages, connectionManager)
->>>>>>> 6ef153c6
+	con := NewConnection(address, invocationService.responseChannel, invocationService.notSentMessages, connectionId, connectionManager)
 	if con == nil {
 		return common.NewHazelcastTargetDisconnectedError("target is disconnected", nil)
 	}
