// Copyright (c) 2008-2017, Hazelcast, Inc. All Rights Reserved.
//
// Licensed under the Apache License, Version 2.0 (the "License")
// you may not use this file except in compliance with the License.
// You may obtain a copy of the License at
//
// http://www.apache.org/licenses/LICENSE-2.0
//
// Unless required by applicable law or agreed to in writing, software
// distributed under the License is distributed on an "AS IS" BASIS,
// WITHOUT WARRANTIES OR CONDITIONS OF ANY KIND, either express or implied.
// See the License for the specific language governing permissions and
// limitations under the License.

package core

// IAddress represents an address of a member in the cluster.
type IAddress interface {
	Host() string
	Port() int
}

// IMember represents a member in the cluster with its address, UUID, lite member status and attributes.
type IMember interface {
	// Address returns the address of this member.
	Address() IAddress

	// Uuid returns the UUID of this member.
	Uuid() string

	// IsLiteMember returns true if this member is a lite member.
	IsLiteMember() bool

	// Attributes returns configured attributes for this member.
	Attributes() map[string]string
}

// IPair represents IMap entry pair.
type IPair interface {
	// Key returns key of entry.
	Key() interface{}

	// Values returns value of entry.
	Value() interface{}
}

// IDistributedObjectInfo contains name and service name of distributed objects.
type IDistributedObjectInfo interface {
	// Name returns the name of distributed object.
	Name() string

	// ServiceName returns the service name of distributed object.
	ServiceName() string
}

type IError interface {
	ErrorCode() int32
	ClassName() string
	Message() string
	StackTrace() []IStackTraceElement
	CauseErrorCode() int32
	CauseClassName() string
}

type IStackTraceElement interface {
	// DeclaringClass returns the fully qualified name of the class containing
	// the execution point represented by the stack trace element.
	DeclaringClass() string

	// MethodName returns the name of the method containing the execution point
	// represented by this stack trace element.
	MethodName() string

	// FileName returns the name of the file containing the execution point
	// represented by the stack trace element, or nil if
	// this information is unavailable.
	FileName() string

	// LineNumber returns the line number of the source line containing the
	// execution point represented by this stack trace element, or
	// a negative number if this information is unavailable. A value
	// of -2 indicates that the method containing the execution point
	// is a native method.
	LineNumber() int32
}

// IEntryView represents a readonly view of a map entry.
type IEntryView interface {
<<<<<<< HEAD
	// Key returns the key of the entry.
	Key() IData

	// Value returns the value of the entry.
	Value() IData

	// Cost returns the cost in bytes of the entry.
=======
	Key() interface{}
	Value() interface{}
>>>>>>> eaa7dcc1
	Cost() int64

	// CreationTime returns the creation time of the entry.
	CreationTime() int64

	// ExpirationTime returns the expiration time of the entry.
	ExpirationTime() int64

	// Hits returns the number of hits of the entry.
	Hits() int64

	// LastAccessTime returns the last access time for the entry.
	LastAccessTime() int64

	// LastStoredTime returns the last store time for the value.
	LastStoredTime() int64

	// LastUpdateTime returns the last time the value was updated.
	LastUpdateTime() int64

	// Version returns the version of the entry.
	Version() int64

	// EvictionCriteriaNumber returns the criteria number for eviction.
	EvictionCriteriaNumber() int64

	// Ttl returns the last set time to live second.
	Ttl() int64
}

type IEntryEvent interface {
<<<<<<< HEAD
	// KeyData returns the key of the entry event.
	KeyData() IData

	// ValueData returns the value of the entry event.
	ValueData() IData

	// OldValueData returns the old value of the entry event.
	OldValueData() IData

	// MergingValueData returns the incoming merging value of the entry event.
	MergingValueData() IData

	// EventType returns the type of entry event.
=======
	Key() interface{}
	Value() interface{}
	OldValue() interface{}
	MergingValue() interface{}
>>>>>>> eaa7dcc1
	EventType() int32
	Uuid() *string
}

// IMapEvent is map events common contract.
type IMapEvent interface {
	// EventType returns the event type.
	EventType() int32
	Uuid() *string
	NumberOfAffectedEntries() int32
}

// IEntryAddedListener is invoked upon addition of an entry.
type IEntryAddedListener interface {
	// EntryAdded is invoked upon addition of an entry.
	EntryAdded(IEntryEvent)
}

// IEntryRemovedListener invoked upon removal of an entry.
type IEntryRemovedListener interface {
	// EntryRemoved invoked upon removal of an entry.
	EntryRemoved(IEntryEvent)
}

// IEntryUpdatedListener is invoked upon update of an entry.
type IEntryUpdatedListener interface {
	// EntryUpdated is invoked upon update of an entry.
	EntryUpdated(IEntryEvent)
}

// IEntryEvictedListener is invoked upon eviction of an entry.
type IEntryEvictedListener interface {
	// EntryEvicted is invoked upon eviction of an entry.
	EntryEvicted(IEntryEvent)
}

type IEntryEvictAllListener interface {
	EntryEvictAll(IMapEvent)
}

type IEntryClearAllListener interface {
	EntryClearAll(IMapEvent)
}

// IEntryMergedListener is invoked after WAN replicated entry is merged.
type IEntryMergedListener interface {
	// EntryMerged is invoked after WAN replicated entry is merged.
	EntryMerged(IEntryEvent)
}

// IEntryExpiredListener which is notified after removal of an entry due to the expiration-based-eviction.
type IEntryExpiredListener interface {
	// EntryExpired is invoked upon expiration of an entry.
	EntryExpired(IEntryEvent)
}

// IMemberAddedListener is invoked when a new member is added to the cluster.
type IMemberAddedListener interface {
	// MemberAdded is invoked when a new member is added to the cluster.
	MemberAdded(member IMember)
}

// IMemberRemovedListener is invoked when an existing member leaves the cluster.
type IMemberRemovedListener interface {
	// MemberRemoved is invoked when an existing member leaves the cluster.
	MemberRemoved(member IMember)
}

// ILifecycleListener is a listener object for listening to lifecycle events of the Hazelcast instance.
type ILifecycleListener interface {
	// LifecycleStateChanged is called when instance's state changes. No blocking calls should be made in this method.
	LifecycleStateChanged(string)
}<|MERGE_RESOLUTION|>--- conflicted
+++ resolved
@@ -86,18 +86,13 @@
 
 // IEntryView represents a readonly view of a map entry.
 type IEntryView interface {
-<<<<<<< HEAD
 	// Key returns the key of the entry.
-	Key() IData
+	Key() interface{}
 
 	// Value returns the value of the entry.
-	Value() IData
+	Value() interface{}
 
 	// Cost returns the cost in bytes of the entry.
-=======
-	Key() interface{}
-	Value() interface{}
->>>>>>> eaa7dcc1
 	Cost() int64
 
 	// CreationTime returns the creation time of the entry.
@@ -129,26 +124,19 @@
 }
 
 type IEntryEvent interface {
-<<<<<<< HEAD
 	// KeyData returns the key of the entry event.
-	KeyData() IData
+	Key() interface{}
 
 	// ValueData returns the value of the entry event.
-	ValueData() IData
+	Value() interface{}
 
 	// OldValueData returns the old value of the entry event.
-	OldValueData() IData
+	OldValue() interface{}
 
 	// MergingValueData returns the incoming merging value of the entry event.
-	MergingValueData() IData
+	MergingValue() interface{}
 
 	// EventType returns the type of entry event.
-=======
-	Key() interface{}
-	Value() interface{}
-	OldValue() interface{}
-	MergingValue() interface{}
->>>>>>> eaa7dcc1
 	EventType() int32
 	Uuid() *string
 }
